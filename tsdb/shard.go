package tsdb

import (
	"bytes"
	"context"
	"errors"
	"fmt"
	"io"
	"io/ioutil"
	"os"
	"path/filepath"
	"regexp"
	"runtime"
	"sort"
	"strings"
	"sync"
	"sync/atomic"
	"time"

	"github.com/gogo/protobuf/proto"
	"github.com/influxdata/influxdb/models"
	"github.com/influxdata/influxdb/pkg/bytesutil"
	"github.com/influxdata/influxdb/pkg/estimator"
	"github.com/influxdata/influxdb/pkg/file"
	"github.com/influxdata/influxdb/pkg/limiter"
	"github.com/influxdata/influxdb/query"
	internal "github.com/influxdata/influxdb/tsdb/internal"
	"github.com/influxdata/influxql"
	"go.uber.org/zap"
)

const (
	statWriteReq           = "writeReq"
	statWriteReqOK         = "writeReqOk"
	statWriteReqErr        = "writeReqErr"
	statSeriesCreate       = "seriesCreate"
	statFieldsCreate       = "fieldsCreate"
	statWritePointsErr     = "writePointsErr"
	statWritePointsDropped = "writePointsDropped"
	statWritePointsOK      = "writePointsOk"
	statWriteBytes         = "writeBytes"
	statDiskBytes          = "diskBytes"
)

var (
	// ErrFieldOverflow is returned when too many fields are created on a measurement.
	ErrFieldOverflow = errors.New("field overflow")

	// ErrFieldTypeConflict is returned when a new field already exists with a different type.
	ErrFieldTypeConflict = errors.New("field type conflict")

	// ErrFieldNotFound is returned when a field cannot be found.
	ErrFieldNotFound = errors.New("field not found")

	// ErrFieldUnmappedID is returned when the system is presented, during decode, with a field ID
	// there is no mapping for.
	ErrFieldUnmappedID = errors.New("field ID not mapped")

	// ErrEngineClosed is returned when a caller attempts indirectly to
	// access the shard's underlying engine.
	ErrEngineClosed = errors.New("engine is closed")

	// ErrShardDisabled is returned when a the shard is not available for
	// queries or writes.
	ErrShardDisabled = errors.New("shard is disabled")

	// ErrUnknownFieldsFormat is returned when the fields index file is not identifiable by
	// the file's magic number.
	ErrUnknownFieldsFormat = errors.New("unknown field index format")

	// ErrShardNotIdle is returned when an operation requring the shard to be idle/cold is
	// attempted on a hot shard.
	ErrShardNotIdle = errors.New("shard not idle")

	// fieldsIndexMagicNumber is the file magic number for the fields index file.
	fieldsIndexMagicNumber = []byte{0, 6, 1, 3}
)

var (
	// Static objects to prevent small allocs.
	timeBytes = []byte("time")
)

// A ShardError implements the error interface, and contains extra
// context about the shard that generated the error.
type ShardError struct {
	id  uint64
	Err error
}

// NewShardError returns a new ShardError.
func NewShardError(id uint64, err error) error {
	if err == nil {
		return nil
	}
	return ShardError{id: id, Err: err}
}

// Error returns the string representation of the error, to satisfy the error interface.
func (e ShardError) Error() string {
	return fmt.Sprintf("[shard %d] %s", e.id, e.Err)
}

// PartialWriteError indicates a write request could only write a portion of the
// requested values.
type PartialWriteError struct {
	Reason  string
	Dropped int

	// A sorted slice of series keys that were dropped.
	DroppedKeys [][]byte
}

func (e PartialWriteError) Error() string {
	return fmt.Sprintf("partial write: %s dropped=%d", e.Reason, e.Dropped)
}

// Shard represents a self-contained time series database. An inverted index of
// the measurement and tag data is kept along with the raw time series data.
// Data can be split across many shards. The query engine in TSDB is responsible
// for combining the output of many shards into a single query result.
type Shard struct {
	path    string
	walPath string
	id      uint64

	database        string
	retentionPolicy string

	sfile   *SeriesFile
	options EngineOptions

	mu      sync.RWMutex
	_engine Engine
	index   Index
	enabled bool

	// expvar-based stats.
	stats       *ShardStatistics
	defaultTags models.StatisticTags

	baseLogger *zap.Logger
	logger     *zap.Logger

	EnableOnOpen bool
}

// NewShard returns a new initialized Shard. walPath doesn't apply to the b1 type index
func NewShard(id uint64, path string, walPath string, sfile *SeriesFile, opt EngineOptions) *Shard {
	db, rp := decodeStorePath(path)
	logger := zap.NewNop()

	s := &Shard{
		id:      id,
		path:    path,
		walPath: walPath,
		sfile:   sfile,
		options: opt,

		stats: &ShardStatistics{},
		defaultTags: models.StatisticTags{
			"path":            path,
			"walPath":         walPath,
			"id":              fmt.Sprintf("%d", id),
			"database":        db,
			"retentionPolicy": rp,
			"engine":          opt.EngineVersion,
		},

		database:        db,
		retentionPolicy: rp,

		logger:       logger,
		baseLogger:   logger,
		EnableOnOpen: true,
	}
	return s
}

// WithLogger sets the logger on the shard. It must be called before Open.
func (s *Shard) WithLogger(log *zap.Logger) {
	s.baseLogger = log
	engine, err := s.engine()
	if err == nil {
		engine.WithLogger(s.baseLogger)
		s.index.WithLogger(s.baseLogger)
	}
	s.logger = s.baseLogger.With(zap.String("service", "shard"))
}

// SetEnabled enables the shard for queries and write.  When disabled, all
// writes and queries return an error and compactions are stopped for the shard.
func (s *Shard) SetEnabled(enabled bool) {
	s.mu.Lock()
	// Prevent writes and queries
	s.enabled = enabled
	if s._engine != nil {
		// Disable background compactions and snapshotting
		s._engine.SetEnabled(enabled)
	}
	s.mu.Unlock()
}

// ScheduleFullCompaction forces a full compaction to be schedule on the shard.
func (s *Shard) ScheduleFullCompaction() error {
	engine, err := s.engine()
	if err != nil {
		return err
	}
	return engine.ScheduleFullCompaction()
}

// ID returns the shards ID.
func (s *Shard) ID() uint64 {
	return s.id
}

// Database returns the database of the shard.
func (s *Shard) Database() string {
	return s.database
}

// RetentionPolicy returns the retention policy of the shard.
func (s *Shard) RetentionPolicy() string {
	return s.retentionPolicy
}

// ShardStatistics maintains statistics for a shard.
type ShardStatistics struct {
	WriteReq           int64
	WriteReqOK         int64
	WriteReqErr        int64
	FieldsCreated      int64
	WritePointsErr     int64
	WritePointsDropped int64
	WritePointsOK      int64
	BytesWritten       int64
	DiskBytes          int64
}

// Statistics returns statistics for periodic monitoring.
func (s *Shard) Statistics(tags map[string]string) []models.Statistic {
	engine, err := s.engine()
	if err != nil {
		return nil
	}

	// Refresh our disk size stat
	if _, err := s.DiskSize(); err != nil {
		return nil
	}
	seriesN := engine.SeriesN()

	tags = s.defaultTags.Merge(tags)
	statistics := []models.Statistic{{
		Name: "shard",
		Tags: tags,
		Values: map[string]interface{}{
			statWriteReq:           atomic.LoadInt64(&s.stats.WriteReq),
			statWriteReqOK:         atomic.LoadInt64(&s.stats.WriteReqOK),
			statWriteReqErr:        atomic.LoadInt64(&s.stats.WriteReqErr),
			statSeriesCreate:       seriesN,
			statFieldsCreate:       atomic.LoadInt64(&s.stats.FieldsCreated),
			statWritePointsErr:     atomic.LoadInt64(&s.stats.WritePointsErr),
			statWritePointsDropped: atomic.LoadInt64(&s.stats.WritePointsDropped),
			statWritePointsOK:      atomic.LoadInt64(&s.stats.WritePointsOK),
			statWriteBytes:         atomic.LoadInt64(&s.stats.BytesWritten),
			statDiskBytes:          atomic.LoadInt64(&s.stats.DiskBytes),
		},
	}}

	// Add the index and engine statistics.
	statistics = append(statistics, engine.Statistics(tags)...)
	return statistics
}

// Path returns the path set on the shard when it was created.
func (s *Shard) Path() string { return s.path }

// Open initializes and opens the shard's store.
func (s *Shard) Open() error {
	if err := func() error {
		s.mu.Lock()
		defer s.mu.Unlock()

		// Return if the shard is already open
		if s._engine != nil {
			return nil
		}

		seriesIDSet := NewSeriesIDSet()

		// Initialize underlying index.
		ipath := filepath.Join(s.path, "index")
		idx, err := NewIndex(s.id, s.database, ipath, seriesIDSet, s.sfile, s.options)
		if err != nil {
			return err
		}

		// Open index.
		if err := idx.Open(); err != nil {
			return err
		}
		s.index = idx
		idx.WithLogger(s.baseLogger)

		// Initialize underlying engine.
		e, err := NewEngine(s.id, idx, s.database, s.path, s.walPath, s.sfile, s.options)
		if err != nil {
			return err
		}

		// Set log output on the engine.
		e.WithLogger(s.baseLogger)

		// Disable compactions while loading the index
		e.SetEnabled(false)

		// Open engine.
		if err := e.Open(); err != nil {
			return err
		}

		// Load metadata index for the inmem index only.
		if err := e.LoadMetadataIndex(s.id, s.index); err != nil {
			return err
		}
		s._engine = e

		return nil
	}(); err != nil {
		s.close()
		return NewShardError(s.id, err)
	}

	if s.EnableOnOpen {
		// enable writes, queries and compactions
		s.SetEnabled(true)
	}

	return nil
}

// Close shuts down the shard's store.
func (s *Shard) Close() error {
	s.mu.Lock()
	defer s.mu.Unlock()
	return s.close()
}

// close closes the shard an removes reference to the shard from associated
// indexes, unless clean is false.
func (s *Shard) close() error {
	if s._engine == nil {
		return nil
	}

	err := s._engine.Close()
	if err == nil {
		s._engine = nil
	}

	if e := s.index.Close(); e == nil {
		s.index = nil
	}
	return err
}

func (s *Shard) IndexType() string {
	s.mu.RLock()
	defer s.mu.RUnlock()
	if err := s.ready(); err != nil {
		return ""
	}

	return s.index.Type()
}

// ready determines if the Shard is ready for queries or writes.
// It returns nil if ready, otherwise ErrShardClosed or ErrShardDiabled
func (s *Shard) ready() error {
	var err error
	if s._engine == nil {
		err = ErrEngineClosed
	} else if !s.enabled {
		err = ErrShardDisabled
	}
	return err
}

// LastModified returns the time when this shard was last modified.
func (s *Shard) LastModified() time.Time {
	engine, err := s.engine()
	if err != nil {
		return time.Time{}
	}
	return engine.LastModified()
}

// Index returns a reference to the underlying index. It returns an error if
// the index is nil.
func (s *Shard) Index() (Index, error) {
	s.mu.RLock()
	defer s.mu.RUnlock()
	if err := s.ready(); err != nil {
		return nil, err
	}
	return s.index, nil
}

func (s *Shard) seriesFile() (*SeriesFile, error) {
	s.mu.RLock()
	defer s.mu.RUnlock()
	if err := s.ready(); err != nil {
		return nil, err
	}
	return s.sfile, nil
}

// IsIdle return true if the shard is not receiving writes and is fully compacted.
func (s *Shard) IsIdle() bool {
	engine, err := s.engine()
	if err != nil {
		return true
	}
	return engine.IsIdle()
}

func (s *Shard) Free() error {
	engine, err := s.engine()
	if err != nil {
		return err
	}

	// Disable compactions to stop background goroutines
	s.SetCompactionsEnabled(false)

	return engine.Free()
}

// SetCompactionsEnabled enables or disable shard background compactions.
func (s *Shard) SetCompactionsEnabled(enabled bool) {
	engine, err := s.engine()
	if err != nil {
		return
	}
	engine.SetCompactionsEnabled(enabled)
}

// DiskSize returns the size on disk of this shard.
func (s *Shard) DiskSize() (int64, error) {
	s.mu.RLock()
	defer s.mu.RUnlock()
	// We don't use engine() becuase we still want to report the shard's disk
	// size even if the shard has been disabled.
	if s._engine == nil {
		return 0, ErrEngineClosed
	}
	size := s._engine.DiskSize()
	atomic.StoreInt64(&s.stats.DiskBytes, size)
	return size, nil
}

// FieldCreate holds information for a field to create on a measurement.
type FieldCreate struct {
	Measurement []byte
	Field       *Field
}

// WritePoints will write the raw data points and any new metadata to the index in the shard.
func (s *Shard) WritePoints(points []models.Point) error {
	s.mu.RLock()
	defer s.mu.RUnlock()

	engine, err := s.engineNoLock()
	if err != nil {
		return err
	}

	var writeError error
	atomic.AddInt64(&s.stats.WriteReq, 1)

	points, fieldsToCreate, err := s.validateSeriesAndFields(points)
	if err != nil {
		if _, ok := err.(PartialWriteError); !ok {
			return err
		}
		// There was a partial write (points dropped), hold onto the error to return
		// to the caller, but continue on writing the remaining points.
		writeError = err
	}
	atomic.AddInt64(&s.stats.FieldsCreated, int64(len(fieldsToCreate)))

	// add any new fields and keep track of what needs to be saved
	if err := s.createFieldsAndMeasurements(fieldsToCreate); err != nil {
		return err
	}

	// Write to the engine.
	if err := engine.WritePoints(points); err != nil {
		atomic.AddInt64(&s.stats.WritePointsErr, int64(len(points)))
		atomic.AddInt64(&s.stats.WriteReqErr, 1)
		return fmt.Errorf("engine: %s", err)
	}
	atomic.AddInt64(&s.stats.WritePointsOK, int64(len(points)))
	atomic.AddInt64(&s.stats.WriteReqOK, 1)

	return writeError
}

// validateSeriesAndFields checks which series and fields are new and whose metadata should be saved and indexed.
func (s *Shard) validateSeriesAndFields(points []models.Point) ([]models.Point, []*FieldCreate, error) {
	var (
		fieldsToCreate []*FieldCreate
		err            error
		dropped        int
		reason         string // only first error reason is set unless returned from CreateSeriesListIfNotExists
	)

	// Create all series against the index in bulk.
	keys := make([][]byte, len(points))
	names := make([][]byte, len(points))
	tagsSlice := make([]models.Tags, len(points))

	// Drop any series w/ a "time" tag, these are illegal
	var j int
	for i, p := range points {
		tags := p.Tags()
		if v := tags.Get(timeBytes); v != nil {
			dropped++
			if reason == "" {
				reason = fmt.Sprintf("invalid tag key: input tag \"%s\" on measurement \"%s\" is invalid", "time", string(p.Name()))
			}
			continue
		}
		keys[j] = p.Key()
		names[j] = p.Name()
		tagsSlice[j] = tags
		points[j] = points[i]
		j++
	}
	points, keys, names, tagsSlice = points[:j], keys[:j], names[:j], tagsSlice[:j]

	engine, err := s.engineNoLock()
	if err != nil {
		return nil, nil, err
	}

	// Add new series. Check for partial writes.
	var droppedKeys [][]byte
	if err := engine.CreateSeriesListIfNotExists(keys, names, tagsSlice); err != nil {
		switch err := err.(type) {
		case *PartialWriteError:
			reason = err.Reason
			dropped += err.Dropped
			droppedKeys = err.DroppedKeys
			atomic.AddInt64(&s.stats.WritePointsDropped, int64(err.Dropped))
		default:
			return nil, nil, err
		}
	}

	// get the shard mutex for locally defined fields
	n := 0

	// mfCache is a local cache of MeasurementFields to reduce lock contention when validating
	// field types.
	mfCache := make(map[string]*MeasurementFields, 16)
	for i, p := range points {
		var skip bool
		var validField bool
		iter := p.FieldIterator()
		for iter.Next() {
			if bytes.Equal(iter.FieldKey(), timeBytes) {
				continue
			}
			validField = true
			break
		}

		if !validField {
			dropped++
			if reason == "" {
				reason = fmt.Sprintf("invalid field name: input field \"%s\" on measurement \"%s\" is invalid", "time", string(p.Name()))
			}
			continue
		}

		iter.Reset()

		// Skip points if keys have been dropped.
		// The drop count has already been incremented during series creation.
		if len(droppedKeys) > 0 && bytesutil.Contains(droppedKeys, keys[i]) {
			continue
		}

		name := p.Name()
		// see if the field definitions need to be saved to the shard
		mf := mfCache[string(name)]
		if mf == nil {
			mf = engine.MeasurementFields(name).Clone()
			mfCache[string(name)] = mf
		}
		iter.Reset()

		// validate field types and encode data
		for iter.Next() {

			// Skip fields name "time", they are illegal
			if bytes.Equal(iter.FieldKey(), timeBytes) {
				continue
			}

			var fieldType influxql.DataType
			switch iter.Type() {
			case models.Float:
				fieldType = influxql.Float
			case models.Integer:
				fieldType = influxql.Integer
			case models.Unsigned:
				fieldType = influxql.Unsigned
			case models.Boolean:
				fieldType = influxql.Boolean
			case models.String:
				fieldType = influxql.String
			default:
				continue
			}

			if f := mf.FieldBytes(iter.FieldKey()); f != nil {
				// Field present in shard metadata, make sure there is no type conflict.
				if f.Type != fieldType {
					atomic.AddInt64(&s.stats.WritePointsDropped, 1)
					dropped++
					if reason == "" {
						reason = fmt.Sprintf("%s: input field \"%s\" on measurement \"%s\" is type %s, already exists as type %s", ErrFieldTypeConflict, iter.FieldKey(), name, fieldType, f.Type)
					}
					skip = true
				} else {
					continue // Field is present, and it's of the same type. Nothing more to do.
				}
			}

			if !skip {
				fieldsToCreate = append(fieldsToCreate, &FieldCreate{p.Name(), &Field{Name: string(iter.FieldKey()), Type: fieldType}})
			}
		}

		if !skip {
			points[n] = points[i]
			n++
		}
	}
	points = points[:n]

	if dropped > 0 {
		err = PartialWriteError{Reason: reason, Dropped: dropped}
	}

	return points, fieldsToCreate, err
}

func (s *Shard) createFieldsAndMeasurements(fieldsToCreate []*FieldCreate) error {
	if len(fieldsToCreate) == 0 {
		return nil
	}

	engine, err := s.engineNoLock()
	if err != nil {
		return err
	}

	// add fields
	for _, f := range fieldsToCreate {
		mf := engine.MeasurementFields(f.Measurement)
		if err := mf.CreateFieldIfNotExists([]byte(f.Field.Name), f.Field.Type); err != nil {
			return err
		}

		s.index.SetFieldName(f.Measurement, f.Field.Name)
	}

	if len(fieldsToCreate) > 0 {
		return engine.MeasurementFieldSet().Save()
	}

	return nil
}

// DeleteSeriesRange deletes all values from for seriesKeys between min and max (inclusive)
func (s *Shard) DeleteSeriesRange(itr SeriesIterator, min, max int64) error {
	engine, err := s.engine()
	if err != nil {
		return err
	}
	return engine.DeleteSeriesRange(itr, min, max)
}

// DeleteSeriesRangeWithPredicate deletes all values from for seriesKeys between min and max (inclusive)
// for which predicate() returns true. If predicate() is nil, then all values in range are deleted.
func (s *Shard) DeleteSeriesRangeWithPredicate(itr SeriesIterator, min, max int64, predicate func(name []byte, tags models.Tags) bool) error {
	engine, err := s.engine()
	if err != nil {
		return err
	}
	return engine.DeleteSeriesRangeWithPredicate(itr, min, max, predicate)
}

// DeleteMeasurement deletes a measurement and all underlying series.
func (s *Shard) DeleteMeasurement(name []byte) error {
	engine, err := s.engine()
	if err != nil {
		return err
	}
	return engine.DeleteMeasurement(name)
}

// SeriesN returns the unique number of series in the shard.
func (s *Shard) SeriesN() int64 {
	engine, err := s.engine()
	if err != nil {
		return 0
	}
	return engine.SeriesN()
}

// SeriesSketches returns the measurement sketches for the shard.
func (s *Shard) SeriesSketches() (estimator.Sketch, estimator.Sketch, error) {
	engine, err := s.engine()
	if err != nil {
		return nil, nil, err
	}
	return engine.SeriesSketches()
}

// MeasurementsSketches returns the measurement sketches for the shard.
func (s *Shard) MeasurementsSketches() (estimator.Sketch, estimator.Sketch, error) {
	engine, err := s.engine()
	if err != nil {
		return nil, nil, err
	}
	return engine.MeasurementsSketches()
}

// MeasurementNamesByRegex returns names of measurements matching the regular expression.
func (s *Shard) MeasurementNamesByRegex(re *regexp.Regexp) ([][]byte, error) {
	engine, err := s.engine()
	if err != nil {
		return nil, err
	}
	return engine.MeasurementNamesByRegex(re)
}

// MeasurementTagKeysByExpr returns all the tag keys for the provided expression.
func (s *Shard) MeasurementTagKeysByExpr(name []byte, expr influxql.Expr) (map[string]struct{}, error) {
	engine, err := s.engine()
	if err != nil {
		return nil, err
	}
	return engine.MeasurementTagKeysByExpr(name, expr)
}

// MeasurementTagKeyValuesByExpr returns all the tag keys values for the
// provided expression.
func (s *Shard) MeasurementTagKeyValuesByExpr(auth query.Authorizer, name []byte, key []string, expr influxql.Expr, keysSorted bool) ([][]string, error) {
	index, err := s.Index()
	if err != nil {
		return nil, err
	}
	indexSet := IndexSet{Indexes: []Index{index}, SeriesFile: s.sfile}
	return indexSet.MeasurementTagKeyValuesByExpr(auth, name, key, expr, keysSorted)
}

// MeasurementFields returns fields for a measurement.
// TODO(edd): This method is currently only being called from tests; do we
// really need it?
func (s *Shard) MeasurementFields(name []byte) *MeasurementFields {
	engine, err := s.engine()
	if err != nil {
		return nil
	}
	return engine.MeasurementFields(name)
}

// MeasurementExists returns true if the shard contains name.
// TODO(edd): This method is currently only being called from tests; do we
// really need it?
func (s *Shard) MeasurementExists(name []byte) (bool, error) {
	engine, err := s.engine()
	if err != nil {
		return false, err
	}
	return engine.MeasurementExists(name)
}

// WriteTo writes the shard's data to w.
func (s *Shard) WriteTo(w io.Writer) (int64, error) {
	engine, err := s.engine()
	if err != nil {
		return 0, err
	}
	n, err := engine.WriteTo(w)
	atomic.AddInt64(&s.stats.BytesWritten, int64(n))
	return n, err
}

// CreateIterator returns an iterator for the data in the shard.
func (s *Shard) CreateIterator(ctx context.Context, m *influxql.Measurement, opt query.IteratorOptions) (query.Iterator, error) {
	engine, err := s.engine()
	if err != nil {
		return nil, err
	}

	switch m.SystemIterator {
	case "_fieldKeys":
		return NewFieldKeysIterator(s, opt)
	case "_series":
		// TODO(benbjohnson): Move up to the Shards.CreateIterator().
		index, err := s.Index()
		if err != nil {
			return nil, err
		}
		indexSet := IndexSet{Indexes: []Index{index}, SeriesFile: s.sfile}
<<<<<<< HEAD

		itr, err := NewSeriesPointIterator(indexSet, opt)
		if err != nil {
			return nil, err
		}

		return query.NewInterruptIterator(itr, opt.InterruptCh), nil
=======
		return NewSeriesPointIterator(indexSet, opt)
>>>>>>> d05ba313
	case "_tagKeys":
		return NewTagKeysIterator(s, opt)
	}
	return engine.CreateIterator(ctx, m.Name, opt)
}

func (s *Shard) CreateSeriesCursor(ctx context.Context, req SeriesCursorRequest, cond influxql.Expr) (SeriesCursor, error) {
	index, err := s.Index()
	if err != nil {
		return nil, err
	}
	return newSeriesCursor(req, IndexSet{Indexes: []Index{index}, SeriesFile: s.sfile}, cond)
}

func (s *Shard) CreateCursorIterator(ctx context.Context) (CursorIterator, error) {
	engine, err := s.engine()
	if err != nil {
		return nil, err
	}
	return engine.CreateCursorIterator(ctx)
}

// FieldDimensions returns unique sets of fields and dimensions across a list of sources.
func (s *Shard) FieldDimensions(measurements []string) (fields map[string]influxql.DataType, dimensions map[string]struct{}, err error) {
	engine, err := s.engine()
	if err != nil {
		return nil, nil, err
	}

	fields = make(map[string]influxql.DataType)
	dimensions = make(map[string]struct{})

	index, err := s.Index()
	if err != nil {
		return nil, nil, err
	}
	for _, name := range measurements {
		// Handle system sources.
		if strings.HasPrefix(name, "_") {
			var keys []string
			switch name {
			case "_fieldKeys":
				keys = []string{"fieldKey", "fieldType"}
			case "_series":
				keys = []string{"key"}
			case "_tagKeys":
				keys = []string{"tagKey"}
			}

			if len(keys) > 0 {
				for _, k := range keys {
					if fields[k].LessThan(influxql.String) {
						fields[k] = influxql.String
					}
				}
				continue
			}
			// Unknown system source so default to looking for a measurement.
		}

		// Retrieve measurement.
		if exists, err := engine.MeasurementExists([]byte(name)); err != nil {
			return nil, nil, err
		} else if !exists {
			continue
		}

		// Append fields and dimensions.
		mf := engine.MeasurementFields([]byte(name))
		if mf != nil {
			for k, typ := range mf.FieldSet() {
				if fields[k].LessThan(typ) {
					fields[k] = typ
				}
			}
		}

		indexSet := IndexSet{Indexes: []Index{index}, SeriesFile: s.sfile}
		if err := indexSet.ForEachMeasurementTagKey([]byte(name), func(key []byte) error {
			dimensions[string(key)] = struct{}{}
			return nil
		}); err != nil {
			return nil, nil, err
		}
	}

	return fields, dimensions, nil
}

// mapType returns the data type for the field within the measurement.
func (s *Shard) mapType(measurement, field string) (influxql.DataType, error) {
	engine, err := s.engineNoLock()
	if err != nil {
		return 0, err
	}

	switch field {
	case "_name", "_tagKey", "_tagValue", "_seriesKey":
		return influxql.String, nil
	}

	// Process system measurements.
	switch measurement {
	case "_fieldKeys":
		if field == "fieldKey" || field == "fieldType" {
			return influxql.String, nil
		}
		return influxql.Unknown, nil
	case "_series":
		if field == "key" {
			return influxql.String, nil
		}
		return influxql.Unknown, nil
	case "_tagKeys":
		if field == "tagKey" {
			return influxql.String, nil
		}
		return influxql.Unknown, nil
	}
	// Unknown system source so default to looking for a measurement.

	if exists, _ := engine.MeasurementExists([]byte(measurement)); !exists {
		return influxql.Unknown, nil
	}

	mf := engine.MeasurementFields([]byte(measurement))
	if mf != nil {
		f := mf.Field(field)
		if f != nil {
			return f.Type, nil
		}
	}

	if exists, _ := engine.HasTagKey([]byte(measurement), []byte(field)); exists {
		return influxql.Tag, nil
	}

	return influxql.Unknown, nil
}

// expandSources expands regex sources and removes duplicates.
// NOTE: sources must be normalized (db and rp set) before calling this function.
func (s *Shard) expandSources(sources influxql.Sources) (influxql.Sources, error) {
	engine, err := s.engineNoLock()
	if err != nil {
		return nil, err
	}

	// Use a map as a set to prevent duplicates.
	set := map[string]influxql.Source{}

	// Iterate all sources, expanding regexes when they're found.
	for _, source := range sources {
		switch src := source.(type) {
		case *influxql.Measurement:
			// Add non-regex measurements directly to the set.
			if src.Regex == nil {
				set[src.String()] = src
				continue
			}

			// Loop over matching measurements.
			names, err := engine.MeasurementNamesByRegex(src.Regex.Val)
			if err != nil {
				return nil, err
			}

			for _, name := range names {
				other := &influxql.Measurement{
					Database:        src.Database,
					RetentionPolicy: src.RetentionPolicy,
					Name:            string(name),
				}
				set[other.String()] = other
			}

		default:
			return nil, fmt.Errorf("expandSources: unsupported source type: %T", source)
		}
	}

	// Convert set to sorted slice.
	names := make([]string, 0, len(set))
	for name := range set {
		names = append(names, name)
	}
	sort.Strings(names)

	// Convert set to a list of Sources.
	expanded := make(influxql.Sources, 0, len(set))
	for _, name := range names {
		expanded = append(expanded, set[name])
	}

	return expanded, nil
}

// Backup backs up the shard by creating a tar archive of all TSM files that
// have been modified since the provided time. See Engine.Backup for more details.
func (s *Shard) Backup(w io.Writer, basePath string, since time.Time) error {
	engine, err := s.engine()
	if err != nil {
		return err
	}
	return engine.Backup(w, basePath, since)
}

func (s *Shard) Export(w io.Writer, basePath string, start time.Time, end time.Time) error {
	engine, err := s.engine()
	if err != nil {
		return err
	}
	return engine.Export(w, basePath, start, end)
}

// Restore restores data to the underlying engine for the shard.
// The shard is reopened after restore.
func (s *Shard) Restore(r io.Reader, basePath string) error {
	if err := func() error {
		s.mu.Lock()
		defer s.mu.Unlock()

		// Special case - we can still restore to a disabled shard, so we should
		// only check if the engine is closed and not care if the shard is
		// disabled.
		if s._engine == nil {
			return ErrEngineClosed
		}

		// Restore to engine.
		return s._engine.Restore(r, basePath)
	}(); err != nil {
		return err
	}

	// Close shard.
	if err := s.Close(); err != nil {
		return err
	}

	// Reopen engine.
	return s.Open()
}

// Import imports data to the underlying engine for the shard. r should
// be a reader from a backup created by Backup.
func (s *Shard) Import(r io.Reader, basePath string) error {
	// Special case - we can still import to a disabled shard, so we should
	// only check if the engine is closed and not care if the shard is
	// disabled.
	s.mu.Lock()
	defer s.mu.Unlock()
	if s._engine == nil {
		return ErrEngineClosed
	}

	// Import to engine.
	return s._engine.Import(r, basePath)
}

// CreateSnapshot will return a path to a temp directory
// containing hard links to the underlying shard files.
func (s *Shard) CreateSnapshot() (string, error) {
	engine, err := s.engine()
	if err != nil {
		return "", err
	}
	return engine.CreateSnapshot()
}

// ForEachMeasurementName iterates over each measurement in the shard.
func (s *Shard) ForEachMeasurementName(fn func(name []byte) error) error {
	engine, err := s.engine()
	if err != nil {
		return err
	}
	return engine.ForEachMeasurementName(fn)
}

func (s *Shard) TagKeyCardinality(name, key []byte) int {
	engine, err := s.engine()
	if err != nil {
		return 0
	}
	return engine.TagKeyCardinality(name, key)
}

// Digest returns a digest of the shard.
func (s *Shard) Digest() (io.ReadCloser, int64, error) {
	engine, err := s.engine()
	if err != nil {
		return nil, 0, err
	}

	// Make sure the shard is idle/cold. (No use creating a digest of a
	// hot shard that is rapidly changing.)
	if !engine.IsIdle() {
		return nil, 0, ErrShardNotIdle
	}

	return engine.Digest()
}

// engine safely (under an RLock) returns a reference to the shard's Engine, or
// an error if the Engine is closed, or the shard is currently disabled.
//
// The shard's Engine should always be accessed via a call to engine(), rather
// than directly referencing Shard.engine.
//
// If a caller needs an Engine reference but is already under a lock, then they
// should use engineNoLock().
func (s *Shard) engine() (Engine, error) {
	s.mu.RLock()
	defer s.mu.RUnlock()
	return s.engineNoLock()
}

// engineNoLock is similar to calling engine(), but the caller must guarantee
// that they already hold an appropriate lock.
func (s *Shard) engineNoLock() (Engine, error) {
	if err := s.ready(); err != nil {
		return nil, err
	}
	return s._engine, nil
}

type ShardGroup interface {
	MeasurementsByRegex(re *regexp.Regexp) []string
	FieldDimensions(measurements []string) (fields map[string]influxql.DataType, dimensions map[string]struct{}, err error)
	MapType(measurement, field string) influxql.DataType
	CreateIterator(ctx context.Context, measurement *influxql.Measurement, opt query.IteratorOptions) (query.Iterator, error)
	IteratorCost(measurement string, opt query.IteratorOptions) (query.IteratorCost, error)
	ExpandSources(sources influxql.Sources) (influxql.Sources, error)
}

// Shards represents a sortable list of shards.
type Shards []*Shard

// Len implements sort.Interface.
func (a Shards) Len() int { return len(a) }

// Less implements sort.Interface.
func (a Shards) Less(i, j int) bool { return a[i].id < a[j].id }

// Swap implements sort.Interface.
func (a Shards) Swap(i, j int) { a[i], a[j] = a[j], a[i] }

// MeasurementsByRegex returns the unique set of measurements matching the
// provided regex, for all the shards.
func (a Shards) MeasurementsByRegex(re *regexp.Regexp) []string {
	var m map[string]struct{}
	for _, sh := range a {
		names, err := sh.MeasurementNamesByRegex(re)
		if err != nil {
			continue // Skip this shard's results—previous behaviour.
		}

		if m == nil {
			m = make(map[string]struct{}, len(names))
		}

		for _, name := range names {
			m[string(name)] = struct{}{}
		}
	}

	if len(m) == 0 {
		return nil
	}

	names := make([]string, 0, len(m))
	for key := range m {
		names = append(names, key)
	}
	sort.Strings(names)
	return names
}

func (a Shards) FieldDimensions(measurements []string) (fields map[string]influxql.DataType, dimensions map[string]struct{}, err error) {
	fields = make(map[string]influxql.DataType)
	dimensions = make(map[string]struct{})

	for _, sh := range a {
		f, d, err := sh.FieldDimensions(measurements)
		if err != nil {
			return nil, nil, err
		}
		for k, typ := range f {
			if fields[k].LessThan(typ) {
				fields[k] = typ
			}
		}
		for k := range d {
			dimensions[k] = struct{}{}
		}
	}
	return
}

func (a Shards) MapType(measurement, field string) influxql.DataType {
	var typ influxql.DataType
	for _, sh := range a {
		sh.mu.RLock()
		if t, err := sh.mapType(measurement, field); err == nil && typ.LessThan(t) {
			typ = t
		}
		sh.mu.RUnlock()
	}
	return typ
}

func (a Shards) CallType(name string, args []influxql.DataType) (influxql.DataType, error) {
	typmap := query.CallTypeMapper{}
	return typmap.CallType(name, args)
}

func (a Shards) CreateIterator(ctx context.Context, measurement *influxql.Measurement, opt query.IteratorOptions) (query.Iterator, error) {
	switch measurement.SystemIterator {
	case "_series":
		return a.createSeriesIterator(ctx, opt)
	}

	itrs := make([]query.Iterator, 0, len(a))
	for _, sh := range a {
		itr, err := sh.CreateIterator(ctx, measurement, opt)
		if err != nil {
			query.Iterators(itrs).Close()
			return nil, err
		} else if itr == nil {
			continue
		}
		itrs = append(itrs, itr)

		select {
		case <-opt.InterruptCh:
			query.Iterators(itrs).Close()
			return nil, query.ErrQueryInterrupted
		default:
		}

		// Enforce series limit at creation time.
		if opt.MaxSeriesN > 0 {
			stats := itr.Stats()
			if stats.SeriesN > opt.MaxSeriesN {
				query.Iterators(itrs).Close()
				return nil, fmt.Errorf("max-select-series limit exceeded: (%d/%d)", stats.SeriesN, opt.MaxSeriesN)
			}
		}
	}
	return query.Iterators(itrs).Merge(opt)
}

func (a Shards) createSeriesIterator(ctx context.Context, opt query.IteratorOptions) (_ query.Iterator, err error) {
	var (
		idxs  = make([]Index, 0, len(a))
		sfile *SeriesFile
	)
	for _, sh := range a {
		var idx Index
		if idx, err = sh.Index(); err == nil {
			idxs = append(idxs, idx)
		}
		if sfile == nil {
			sfile, _ = sh.seriesFile()
		}
	}

	if sfile == nil {
<<<<<<< HEAD
		return nil, errors.New("createSeriesIterator: no series file")
=======
		return nil, nil
>>>>>>> d05ba313
	}

	return NewSeriesPointIterator(IndexSet{Indexes: idxs, SeriesFile: sfile}, opt)
}

func (a Shards) IteratorCost(measurement string, opt query.IteratorOptions) (query.IteratorCost, error) {
	var costs query.IteratorCost
	var costerr error
	var mu sync.RWMutex

	setErr := func(err error) {
		mu.Lock()
		defer mu.Unlock()
		if costerr == nil {
			costerr = err
		}
	}

	limit := limiter.NewFixed(runtime.GOMAXPROCS(0))
	var wg sync.WaitGroup
	for _, sh := range a {
		limit.Take()
		wg.Add(1)

		mu.RLock()
		if costerr != nil {
			mu.RUnlock()
			break
		}
		mu.RUnlock()

		go func(sh *Shard) {
			defer limit.Release()
			defer wg.Done()

			engine, err := sh.engine()
			if err != nil {
				setErr(err)
				return
			}

			cost, err := engine.IteratorCost(measurement, opt)
			if err != nil {
				setErr(err)
				return
			}

			mu.Lock()
			costs = costs.Combine(cost)
			mu.Unlock()
		}(sh)
	}
	wg.Wait()
	return costs, costerr
}

func (a Shards) CreateSeriesCursor(ctx context.Context, req SeriesCursorRequest, cond influxql.Expr) (_ SeriesCursor, err error) {
	var (
		idxs  []Index
		sfile *SeriesFile
	)
	for _, sh := range a {
		var idx Index
		if idx, err = sh.Index(); err == nil {
			idxs = append(idxs, idx)
		}
		if sfile == nil {
			sfile, _ = sh.seriesFile()
		}
	}

	if sfile == nil {
		return nil, errors.New("CreateSeriesCursor: no series file")
	}

	return newSeriesCursor(req, IndexSet{Indexes: idxs, SeriesFile: sfile}, cond)
}

func (a Shards) ExpandSources(sources influxql.Sources) (influxql.Sources, error) {
	// Use a map as a set to prevent duplicates.
	set := map[string]influxql.Source{}

	// Iterate through every shard and expand the sources.
	for _, sh := range a {
		sh.mu.RLock()
		expanded, err := sh.expandSources(sources)
		sh.mu.RUnlock()
		if err != nil {
			return nil, err
		}

		for _, src := range expanded {
			switch src := src.(type) {
			case *influxql.Measurement:
				set[src.String()] = src
			default:
				return nil, fmt.Errorf("Store.ExpandSources: unsupported source type: %T", src)
			}
		}
	}

	// Convert set to sorted slice.
	names := make([]string, 0, len(set))
	for name := range set {
		names = append(names, name)
	}
	sort.Strings(names)

	// Convert set to a list of Sources.
	sorted := make([]influxql.Source, 0, len(set))
	for _, name := range names {
		sorted = append(sorted, set[name])
	}
	return sorted, nil
}

// MeasurementFields holds the fields of a measurement and their codec.
type MeasurementFields struct {
	mu sync.RWMutex

	fields map[string]*Field
}

// NewMeasurementFields returns an initialised *MeasurementFields value.
func NewMeasurementFields() *MeasurementFields {
	return &MeasurementFields{fields: make(map[string]*Field)}
}

func (m *MeasurementFields) FieldKeys() []string {
	m.mu.RLock()
	defer m.mu.RUnlock()

	a := make([]string, 0, len(m.fields))
	for key := range m.fields {
		a = append(a, key)
	}
	sort.Strings(a)
	return a
}

// CreateFieldIfNotExists creates a new field with an autoincrementing ID.
// Returns an error if 255 fields have already been created on the measurement or
// the fields already exists with a different type.
func (m *MeasurementFields) CreateFieldIfNotExists(name []byte, typ influxql.DataType) error {
	m.mu.RLock()

	// Ignore if the field already exists.
	if f := m.fields[string(name)]; f != nil {
		if f.Type != typ {
			m.mu.RUnlock()
			return ErrFieldTypeConflict
		}
		m.mu.RUnlock()
		return nil
	}
	m.mu.RUnlock()

	m.mu.Lock()
	defer m.mu.Unlock()

	// Re-check field and type under write lock.
	if f := m.fields[string(name)]; f != nil {
		if f.Type != typ {
			return ErrFieldTypeConflict
		}
		return nil
	}

	// Create and append a new field.
	f := &Field{
		ID:   uint8(len(m.fields) + 1),
		Name: string(name),
		Type: typ,
	}
	m.fields[string(name)] = f

	return nil
}

func (m *MeasurementFields) FieldN() int {
	m.mu.RLock()
	n := len(m.fields)
	m.mu.RUnlock()
	return n
}

// Field returns the field for name, or nil if there is no field for name.
func (m *MeasurementFields) Field(name string) *Field {
	m.mu.RLock()
	f := m.fields[name]
	m.mu.RUnlock()
	return f
}

func (m *MeasurementFields) HasField(name string) bool {
	if m == nil {
		return false
	}
	m.mu.RLock()
	f := m.fields[name]
	m.mu.RUnlock()
	return f != nil
}

// FieldBytes returns the field for name, or nil if there is no field for name.
// FieldBytes should be preferred to Field when the caller has a []byte, because
// it avoids a string allocation, which can't be avoided if the caller converts
// the []byte to a string and calls Field.
func (m *MeasurementFields) FieldBytes(name []byte) *Field {
	m.mu.RLock()
	f := m.fields[string(name)]
	m.mu.RUnlock()
	return f
}

// FieldSet returns the set of fields and their types for the measurement.
func (m *MeasurementFields) FieldSet() map[string]influxql.DataType {
	m.mu.RLock()
	defer m.mu.RUnlock()

	fields := make(map[string]influxql.DataType)
	for name, f := range m.fields {
		fields[name] = f.Type
	}
	return fields
}

func (m *MeasurementFields) ForEachField(fn func(name string, typ influxql.DataType) bool) {
	m.mu.RLock()
	defer m.mu.RUnlock()
	for name, f := range m.fields {
		if !fn(name, f.Type) {
			return
		}
	}
}

// Clone returns copy of the MeasurementFields
func (m *MeasurementFields) Clone() *MeasurementFields {
	m.mu.RLock()
	defer m.mu.RUnlock()
	fields := make(map[string]*Field, len(m.fields))
	for key, field := range m.fields {
		fields[key] = field
	}
	return &MeasurementFields{
		fields: fields,
	}
}

// MeasurementFieldSet represents a collection of fields by measurement.
// This safe for concurrent use.
type MeasurementFieldSet struct {
	mu     sync.RWMutex
	fields map[string]*MeasurementFields

	// path is the location to persist field sets
	path string
}

// NewMeasurementFieldSet returns a new instance of MeasurementFieldSet.
func NewMeasurementFieldSet(path string) (*MeasurementFieldSet, error) {
	fs := &MeasurementFieldSet{
		fields: make(map[string]*MeasurementFields),
		path:   path,
	}

	// If there is a load error, return the error and an empty set so
	// it can be rebuild manually.
	return fs, fs.load()
}

// Fields returns fields for a measurement by name.
func (fs *MeasurementFieldSet) Fields(name []byte) *MeasurementFields {
	fs.mu.RLock()
	mf := fs.fields[string(name)]
	fs.mu.RUnlock()
	return mf
}

// FieldsByString returns fields for a measurment by name.
func (fs *MeasurementFieldSet) FieldsByString(name string) *MeasurementFields {
	fs.mu.RLock()
	mf := fs.fields[name]
	fs.mu.RUnlock()
	return mf
}

// CreateFieldsIfNotExists returns fields for a measurement by name.
func (fs *MeasurementFieldSet) CreateFieldsIfNotExists(name []byte) *MeasurementFields {
	fs.mu.RLock()
	mf := fs.fields[string(name)]
	fs.mu.RUnlock()

	if mf != nil {
		return mf
	}

	fs.mu.Lock()
	mf = fs.fields[string(name)]
	if mf == nil {
		mf = NewMeasurementFields()
		fs.fields[string(name)] = mf
	}
	fs.mu.Unlock()
	return mf
}

// Delete removes a field set for a measurement.
func (fs *MeasurementFieldSet) Delete(name string) {
	fs.mu.Lock()
	delete(fs.fields, name)
	fs.mu.Unlock()
}

// DeleteWithLock executes fn and removes a field set from a measurement under lock.
func (fs *MeasurementFieldSet) DeleteWithLock(name string, fn func() error) error {
	fs.mu.Lock()
	defer fs.mu.Unlock()

	if err := fn(); err != nil {
		return err
	}

	delete(fs.fields, name)
	return nil
}

func (fs *MeasurementFieldSet) IsEmpty() bool {
	fs.mu.RLock()
	defer fs.mu.RUnlock()
	return len(fs.fields) == 0
}

func (fs *MeasurementFieldSet) Save() error {
	fs.mu.Lock()
	defer fs.mu.Unlock()

	return fs.saveNoLock()
}

func (fs *MeasurementFieldSet) saveNoLock() error {
	// No fields left, remove the fields index file
	if len(fs.fields) == 0 {
		return os.RemoveAll(fs.path)
	}

	// Write the new index to a temp file and rename when it's sync'd
	path := fs.path + ".tmp"
	fd, err := os.OpenFile(path, os.O_CREATE|os.O_RDWR|os.O_EXCL|os.O_SYNC, 0666)
	if err != nil {
		return err
	}
	defer os.RemoveAll(path)

	if _, err := fd.Write(fieldsIndexMagicNumber); err != nil {
		return err
	}

	pb := internal.MeasurementFieldSet{
		Measurements: make([]*internal.MeasurementFields, 0, len(fs.fields)),
	}
	for name, mf := range fs.fields {
		fs := &internal.MeasurementFields{
			Name:   name,
			Fields: make([]*internal.Field, 0, mf.FieldN()),
		}

		mf.ForEachField(func(field string, typ influxql.DataType) bool {
			fs.Fields = append(fs.Fields, &internal.Field{Name: field, Type: int32(typ)})
			return true
		})

		pb.Measurements = append(pb.Measurements, fs)
	}

	b, err := proto.Marshal(&pb)
	if err != nil {
		return err
	}

	if _, err := fd.Write(b); err != nil {
		return err
	}

	if err = fd.Sync(); err != nil {
		return err
	}

	//close file handle before renaming to support Windows
	if err = fd.Close(); err != nil {
		return err
	}

	if err := file.RenameFile(path, fs.path); err != nil {
		return err
	}

	return file.SyncDir(filepath.Dir(fs.path))
}

func (fs *MeasurementFieldSet) load() error {
	fs.mu.Lock()
	defer fs.mu.Unlock()

	fd, err := os.Open(fs.path)
	if os.IsNotExist(err) {
		return nil
	} else if err != nil {
		return err
	}
	defer fd.Close()

	var magic [4]byte
	if _, err := fd.Read(magic[:]); err != nil {
		return err
	}

	if !bytes.Equal(magic[:], fieldsIndexMagicNumber) {
		return ErrUnknownFieldsFormat
	}

	var pb internal.MeasurementFieldSet
	b, err := ioutil.ReadAll(fd)
	if err != nil {
		return err
	}

	if err := proto.Unmarshal(b, &pb); err != nil {
		return err
	}

	fs.fields = make(map[string]*MeasurementFields, len(pb.GetMeasurements()))
	for _, measurement := range pb.GetMeasurements() {
		set := &MeasurementFields{
			fields: make(map[string]*Field, len(measurement.GetFields())),
		}
		for _, field := range measurement.GetFields() {
			set.fields[field.GetName()] = &Field{Name: field.GetName(), Type: influxql.DataType(field.GetType())}
		}
		fs.fields[measurement.GetName()] = set
	}
	return nil
}

// Field represents a series field.
type Field struct {
	ID   uint8             `json:"id,omitempty"`
	Name string            `json:"name,omitempty"`
	Type influxql.DataType `json:"type,omitempty"`
}

// NewFieldKeysIterator returns an iterator that can be iterated over to
// retrieve field keys.
func NewFieldKeysIterator(sh *Shard, opt query.IteratorOptions) (query.Iterator, error) {
	itr := &fieldKeysIterator{shard: sh}

	index, err := sh.Index()
	if err != nil {
		return nil, err
	}

	// Retrieve measurements from shard. Filter if condition specified.
	//
	// FGA is currently not supported when retrieving field keys.
	indexSet := IndexSet{Indexes: []Index{index}, SeriesFile: sh.sfile}
	names, err := indexSet.MeasurementNamesByExpr(query.OpenAuthorizer, opt.Condition)
	if err != nil {
		return nil, err
	}
	itr.names = names

	return itr, nil
}

// fieldKeysIterator iterates over measurements and gets field keys from each measurement.
type fieldKeysIterator struct {
	shard *Shard
	names [][]byte // remaining measurement names
	buf   struct {
		name   []byte  // current measurement name
		fields []Field // current measurement's fields
	}
}

// Stats returns stats about the points processed.
func (itr *fieldKeysIterator) Stats() query.IteratorStats { return query.IteratorStats{} }

// Close closes the iterator.
func (itr *fieldKeysIterator) Close() error { return nil }

// Next emits the next tag key name.
func (itr *fieldKeysIterator) Next() (*query.FloatPoint, error) {
	for {
		// If there are no more keys then move to the next measurements.
		if len(itr.buf.fields) == 0 {
			if len(itr.names) == 0 {
				return nil, nil
			}

			itr.buf.name = itr.names[0]
			mf := itr.shard.MeasurementFields(itr.buf.name)
			if mf != nil {
				fset := mf.FieldSet()
				if len(fset) == 0 {
					itr.names = itr.names[1:]
					continue
				}

				keys := make([]string, 0, len(fset))
				for k := range fset {
					keys = append(keys, k)
				}
				sort.Strings(keys)

				itr.buf.fields = make([]Field, len(keys))
				for i, name := range keys {
					itr.buf.fields[i] = Field{Name: name, Type: fset[name]}
				}
			}
			itr.names = itr.names[1:]
			continue
		}

		// Return next key.
		field := itr.buf.fields[0]
		p := &query.FloatPoint{
			Name: string(itr.buf.name),
			Aux:  []interface{}{field.Name, field.Type.String()},
		}
		itr.buf.fields = itr.buf.fields[1:]

		return p, nil
	}
}

// NewTagKeysIterator returns a new instance of TagKeysIterator.
func NewTagKeysIterator(sh *Shard, opt query.IteratorOptions) (query.Iterator, error) {
	fn := func(name []byte) ([][]byte, error) {
		index, err := sh.Index()
		if err != nil {
			return nil, err
		}

		indexSet := IndexSet{Indexes: []Index{index}, SeriesFile: sh.sfile}
		var keys [][]byte
		if err := indexSet.ForEachMeasurementTagKey(name, func(key []byte) error {
			keys = append(keys, key)
			return nil
		}); err != nil {
			return nil, err
		}
		return keys, nil
	}
	return newMeasurementKeysIterator(sh, fn, opt)
}

// measurementKeyFunc is the function called by measurementKeysIterator.
type measurementKeyFunc func(name []byte) ([][]byte, error)

func newMeasurementKeysIterator(sh *Shard, fn measurementKeyFunc, opt query.IteratorOptions) (*measurementKeysIterator, error) {
	index, err := sh.Index()
	if err != nil {
		return nil, err
	}

	indexSet := IndexSet{Indexes: []Index{index}, SeriesFile: sh.sfile}
	itr := &measurementKeysIterator{fn: fn}
	names, err := indexSet.MeasurementNamesByExpr(opt.Authorizer, opt.Condition)
	if err != nil {
		return nil, err
	}
	itr.names = names

	return itr, nil
}

// measurementKeysIterator iterates over measurements and gets keys from each measurement.
type measurementKeysIterator struct {
	names [][]byte // remaining measurement names
	buf   struct {
		name []byte   // current measurement name
		keys [][]byte // current measurement's keys
	}
	fn measurementKeyFunc
}

// Stats returns stats about the points processed.
func (itr *measurementKeysIterator) Stats() query.IteratorStats { return query.IteratorStats{} }

// Close closes the iterator.
func (itr *measurementKeysIterator) Close() error { return nil }

// Next emits the next tag key name.
func (itr *measurementKeysIterator) Next() (*query.FloatPoint, error) {
	for {
		// If there are no more keys then move to the next measurements.
		if len(itr.buf.keys) == 0 {
			if len(itr.names) == 0 {
				return nil, nil
			}

			itr.buf.name, itr.names = itr.names[0], itr.names[1:]

			keys, err := itr.fn(itr.buf.name)
			if err != nil {
				return nil, err
			}
			itr.buf.keys = keys
			continue
		}

		// Return next key.
		p := &query.FloatPoint{
			Name: string(itr.buf.name),
			Aux:  []interface{}{string(itr.buf.keys[0])},
		}
		itr.buf.keys = itr.buf.keys[1:]

		return p, nil
	}
}

// LimitError represents an error caused by a configurable limit.
type LimitError struct {
	Reason string
}

func (e *LimitError) Error() string { return e.Reason }<|MERGE_RESOLUTION|>--- conflicted
+++ resolved
@@ -696,16 +696,6 @@
 	return engine.DeleteSeriesRange(itr, min, max)
 }
 
-// DeleteSeriesRangeWithPredicate deletes all values from for seriesKeys between min and max (inclusive)
-// for which predicate() returns true. If predicate() is nil, then all values in range are deleted.
-func (s *Shard) DeleteSeriesRangeWithPredicate(itr SeriesIterator, min, max int64, predicate func(name []byte, tags models.Tags) bool) error {
-	engine, err := s.engine()
-	if err != nil {
-		return err
-	}
-	return engine.DeleteSeriesRangeWithPredicate(itr, min, max, predicate)
-}
-
 // DeleteMeasurement deletes a measurement and all underlying series.
 func (s *Shard) DeleteMeasurement(name []byte) error {
 	engine, err := s.engine()
@@ -821,37 +811,19 @@
 			return nil, err
 		}
 		indexSet := IndexSet{Indexes: []Index{index}, SeriesFile: s.sfile}
-<<<<<<< HEAD
-
-		itr, err := NewSeriesPointIterator(indexSet, opt)
-		if err != nil {
-			return nil, err
-		}
-
-		return query.NewInterruptIterator(itr, opt.InterruptCh), nil
-=======
 		return NewSeriesPointIterator(indexSet, opt)
->>>>>>> d05ba313
 	case "_tagKeys":
 		return NewTagKeysIterator(s, opt)
 	}
 	return engine.CreateIterator(ctx, m.Name, opt)
 }
 
-func (s *Shard) CreateSeriesCursor(ctx context.Context, req SeriesCursorRequest, cond influxql.Expr) (SeriesCursor, error) {
-	index, err := s.Index()
+func (s *Shard) CreateCursor(ctx context.Context, r *CursorRequest) (Cursor, error) {
+	engine, err := s.engine()
 	if err != nil {
 		return nil, err
 	}
-	return newSeriesCursor(req, IndexSet{Indexes: []Index{index}, SeriesFile: s.sfile}, cond)
-}
-
-func (s *Shard) CreateCursorIterator(ctx context.Context) (CursorIterator, error) {
-	engine, err := s.engine()
-	if err != nil {
-		return nil, err
-	}
-	return engine.CreateCursorIterator(ctx)
+	return engine.CreateCursor(ctx, r)
 }
 
 // FieldDimensions returns unique sets of fields and dimensions across a list of sources.
@@ -1243,11 +1215,6 @@
 	return typ
 }
 
-func (a Shards) CallType(name string, args []influxql.DataType) (influxql.DataType, error) {
-	typmap := query.CallTypeMapper{}
-	return typmap.CallType(name, args)
-}
-
 func (a Shards) CreateIterator(ctx context.Context, measurement *influxql.Measurement, opt query.IteratorOptions) (query.Iterator, error) {
 	switch measurement.SystemIterator {
 	case "_series":
@@ -1300,11 +1267,7 @@
 	}
 
 	if sfile == nil {
-<<<<<<< HEAD
-		return nil, errors.New("createSeriesIterator: no series file")
-=======
 		return nil, nil
->>>>>>> d05ba313
 	}
 
 	return NewSeriesPointIterator(IndexSet{Indexes: idxs, SeriesFile: sfile}, opt)
@@ -1359,28 +1322,6 @@
 	}
 	wg.Wait()
 	return costs, costerr
-}
-
-func (a Shards) CreateSeriesCursor(ctx context.Context, req SeriesCursorRequest, cond influxql.Expr) (_ SeriesCursor, err error) {
-	var (
-		idxs  []Index
-		sfile *SeriesFile
-	)
-	for _, sh := range a {
-		var idx Index
-		if idx, err = sh.Index(); err == nil {
-			idxs = append(idxs, idx)
-		}
-		if sfile == nil {
-			sfile, _ = sh.seriesFile()
-		}
-	}
-
-	if sfile == nil {
-		return nil, errors.New("CreateSeriesCursor: no series file")
-	}
-
-	return newSeriesCursor(req, IndexSet{Indexes: idxs, SeriesFile: sfile}, cond)
 }
 
 func (a Shards) ExpandSources(sources influxql.Sources) (influxql.Sources, error) {
