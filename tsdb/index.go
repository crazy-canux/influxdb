--- conflicted
+++ resolved
@@ -752,20 +752,12 @@
 
 	// Slurp all series keys.
 	itr.keys = itr.keys[:0]
-	for i := 0; ; i++ {
+	for {
 		elem, err := sitr.Next()
 		if err != nil {
 			return err
 		} else if elem.SeriesID == 0 {
 			break
-		}
-
-		// Periodically check for interrupt.
-		if i&0xFF == 0xFF {
-			select {
-			case <-itr.opt.InterruptCh:
-				return itr.Close()
-			}
 		}
 
 		key := itr.indexSet.SeriesFile.SeriesKey(elem.SeriesID)
@@ -1116,7 +1108,6 @@
 func (is IndexSet) HasField(measurement []byte, field string) bool {
 	if len(is.Indexes) == 0 {
 		return false
-<<<<<<< HEAD
 	}
 
 	if len(is.fieldSets) == 0 {
@@ -1132,23 +1123,6 @@
 			return true
 		}
 	}
-=======
-	}
-
-	if len(is.fieldSets) == 0 {
-		// field sets may not have been initialised yet.
-		is.fieldSets = make([]*MeasurementFieldSet, 0, len(is.Indexes))
-		for _, idx := range is.Indexes {
-			is.fieldSets = append(is.fieldSets, idx.FieldSet())
-		}
-	}
-
-	for _, fs := range is.fieldSets {
-		if fs.Fields(measurement).HasField(field) {
-			return true
-		}
-	}
->>>>>>> d05ba313
 	return false
 }
 
