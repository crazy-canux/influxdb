--- conflicted
+++ resolved
@@ -752,7 +752,7 @@
 
 	// Slurp all series keys.
 	itr.keys = itr.keys[:0]
-	for {
+	for i := 0; ; i++ {
 		elem, err := sitr.Next()
 		if err != nil {
 			return err
@@ -760,8 +760,6 @@
 			break
 		}
 
-<<<<<<< HEAD
-=======
 		// Periodically check for interrupt.
 		if i&0xFF == 0xFF {
 			select {
@@ -771,7 +769,6 @@
 			}
 		}
 
->>>>>>> cf81a3e6
 		key := itr.indexSet.SeriesFile.SeriesKey(elem.SeriesID)
 		if len(key) == 0 {
 			continue
@@ -1854,13 +1851,7 @@
 	if !ok {
 		key, ok = n.RHS.(*influxql.VarRef)
 		if !ok {
-			// This is an expression we do not know how to evaluate. Let the
-			// query engine take care of this.
-			itr, err := is.measurementSeriesIDIterator(name)
-			if err != nil {
-				return nil, err
-			}
-			return newSeriesIDExprIterator(itr, n), nil
+			return nil, fmt.Errorf("invalid expression: %s", n.String())
 		}
 		value = n.LHS
 	}
